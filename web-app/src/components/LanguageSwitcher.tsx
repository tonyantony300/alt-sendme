--- conflicted
+++ resolved
@@ -19,13 +19,9 @@
   { value: 'fa', label: 'فارسی' },
   { value: 'ko', label: '한국어' },
   { value: 'hi', label: 'हिन्दी' },
-<<<<<<< HEAD
   { value: 'pl', label: 'Polski' },
   { value: 'uk', label: 'Українська' },
-=======
   { value: 'tr', label: 'Türkçe' },
-
->>>>>>> 7768dde0
 ]
 
 export function LanguageSwitcher() {
