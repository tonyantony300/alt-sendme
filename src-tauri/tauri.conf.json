--- conflicted
+++ resolved
@@ -1,11 +1,7 @@
 {
   "$schema": "https://schema.tauri.app/config/2",
   "productName": "AltSendme",
-<<<<<<< HEAD
   "version": "0.2.3",
-=======
-  "version": "0.2.2",
->>>>>>> 9c751e05
   "identifier": "com.altsendme.desktop",
   "build": {
     "frontendDist": "../web-app/dist",
